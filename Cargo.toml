--- conflicted
+++ resolved
@@ -1,10 +1,6 @@
 [package]
 name = "abci"
-<<<<<<< HEAD
 version = "0.6.2"
-=======
-version = "0.6.1"
->>>>>>> 7cfb0263
 authors = ["Adrian Brink <adrian@brink-holdings.com>", "Jackson Lewis <st.japa6@gmail.com>", "Dave Bryson", "Tomas Tauber"]
 edition = "2018"
 license = "MIT/Apache-2.0"
@@ -17,25 +13,13 @@
 
 [dependencies]
 bytes = "0.4"
-<<<<<<< HEAD
 protobuf = "2.8.1"
 byteorder = "1.3.2"
 integer-encoding = "1.0.5"
 log = "0.4.8"
 env_logger = "0.7.0"
-=======
-protobuf = "2.8"
-byteorder = "1.3.2"
-integer-encoding = "1.0.5"
-log = "0.4.8"
-env_logger = "0.6.2"
->>>>>>> 7cfb0263
 tokio = "0.1"
 futures = "0.1"
 
 [build-dependencies]
-<<<<<<< HEAD
-protobuf-codegen-pure = "2.8.1"
-=======
-protobuf-codegen-pure = "2.8"
->>>>>>> 7cfb0263
+protobuf-codegen-pure = "2.8.1"