# Rust ABCI

Tendermint ABCI server, written in Rust programming language.

[![Current Version](https://meritbadge.herokuapp.com/abci)](https://crates.io/crates/abci)
<<<<<<< HEAD
[![](https://tokei.rs/b1/github/tendermint/rust-abci)](https://github.com/tendermint/rust-abci)
=======
[![](https://tokei.rs/b1/github/tendermint/rust-abci)](https://github.com/tendermint/rust-abci) 
>>>>>>> aa163393
[![CircleCI](https://circleci.com/gh/tendermint/rust-abci/tree/master.svg?style=shield)](https://circleci.com/gh/tendermint/rust-abci/tree/master)

This library implements the [ABCI
protocol](https://tendermint.com/docs/spec/abci/) and can be used to write ABCI
applications for [Tendermint](https://github.com/tendermint/tendermint/).

## Supported Version
<<<<<<< HEAD

=======
>>>>>>> aa163393
- Tendermint 0.32.0
- ABCI 0.16.0

## Installation

### Dependencies

Make sure that you have Rust and Cargo installed. The easiest way is to follow the instructions on [rustup](https://rustup.rs/).

To test the examples, please clone this repository.

```
git clone https://github.com/tendermint/rust-abci.git
```

The `empty_app` example, found under the `examples` folder, is a good demonstration/bare minimum foundation for a Rust ABCI app.

To use this library to build your own ABCI apps in Rust you have to include the following in your `Cargo.toml` file.

```toml
[dependencies]
abci = "0.6.0"
```

### Development

This crate already contains the compiled ABCI protobuf messages. If you want to update protobuf messages to a newer version of Tendermint. Run `make update-proto`

## Running the examples

### Tendermint

To run either of the example apps you have to have Tendermint installed and initialised (Remember to run `tendermint init`!). Please install it according to these [instructions](https://tendermint.com/docs/introduction/install.html). After initializing and configuring the node, Tendermint can be run with:

```
tendermint node
```

After the node is online, you can run the `empty_app` example using `cargo run --example empty_app`.

To run the `counter_app` run `cargo run --example counter_app` and send transaction to Tendermint via:

```
curl localhost:26657/broadcast_tx_commit?tx=0x01
curl localhost:26657/broadcast_tx_commit?tx=0x02
```

For a real life example of an ABCI application you can checkout [Cosmos SDK](https://github.com/cosmos/cosmos-sdk) or [Ethermint](https://github.com/cosmos/ethermint).

#### Tendermint Compatibility Table

| Tendermint | Rust-abci |
| ---------- | :-------: |
| 0.32       |   0.6.0   |
| 0.31.7     |   0.5.4   |

## Documentation

Coming soon!

## Join the Community

Find us through a variety of channels [here](https://cosmos.network/community).

### Code of Conduct

Please read, understand and adhere to our [code of conduct](./CODE_OF_CONDUCT.md).

## Credits

- [Jackson Lewis](https://github.com/JacksonCoder)
- [Dave Bryson](https://github.com/davebryson)

Original `rust-tsp` made by [Adrian Brink](https://github.com/adrianbrink).<|MERGE_RESOLUTION|>--- conflicted
+++ resolved
@@ -3,11 +3,7 @@
 Tendermint ABCI server, written in Rust programming language.
 
 [![Current Version](https://meritbadge.herokuapp.com/abci)](https://crates.io/crates/abci)
-<<<<<<< HEAD
 [![](https://tokei.rs/b1/github/tendermint/rust-abci)](https://github.com/tendermint/rust-abci)
-=======
-[![](https://tokei.rs/b1/github/tendermint/rust-abci)](https://github.com/tendermint/rust-abci) 
->>>>>>> aa163393
 [![CircleCI](https://circleci.com/gh/tendermint/rust-abci/tree/master.svg?style=shield)](https://circleci.com/gh/tendermint/rust-abci/tree/master)
 
 This library implements the [ABCI
@@ -15,10 +11,6 @@
 applications for [Tendermint](https://github.com/tendermint/tendermint/).
 
 ## Supported Version
-<<<<<<< HEAD
-
-=======
->>>>>>> aa163393
 - Tendermint 0.32.0
 - ABCI 0.16.0
 
@@ -40,7 +32,7 @@
 
 ```toml
 [dependencies]
-abci = "0.6.0"
+abci = "0.6.1"
 ```
 
 ### Development
@@ -72,7 +64,7 @@
 
 | Tendermint | Rust-abci |
 | ---------- | :-------: |
-| 0.32       |   0.6.0   |
+| 0.32.2     |   0.6.1   |
 | 0.31.7     |   0.5.4   |
 
 ## Documentation
